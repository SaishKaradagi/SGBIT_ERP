--- conflicted
+++ resolved
@@ -20,7 +20,7 @@
   JWT_EXPIRY,
   JWT_REFRESH_SECRET,
   JWT_REFRESH_EXPIRY,
-  NODE_ENV
+  NODE_ENV,
 } = process.env;
 
 // Helper function to generate JWT token
@@ -76,61 +76,25 @@
     status: "pending",
   });
 
-
-  // Generate verification token
-  // Enhanced token generation and storage in registerUser function
-  // Add this code where you generate the verification token
-
   // Generate verification token
   const verificationToken = crypto.randomBytes(32).toString("hex");
-  
+
   // Hash the token
   const hashedToken = crypto
     .createHash("sha256")
     .update(verificationToken)
     .digest("hex");
-<<<<<<< HEAD
-
-  // Make sure metadata object exists before using it
-  if (!user.metadata) {
-    user.metadata = {};
-  }
-
   // Store verification token and expiry in user's metadata
   user.metadata.emailVerificationToken = hashedToken;
   user.metadata.emailVerificationExpires = Date.now() + 24 * 60 * 60 * 1000; // 24 hours
-
-  // Verify token was saved correctly before sending email
-  console.log("⚙️ Verification data before save:");
-  console.log("Token:", verificationToken); // Original token
-  console.log("Hashed:", hashedToken); // Hashed token for DB
+  console.log("🌱 Saving hashed token to DB:", hashedToken);
 
   await user.save();
 
-  // Verify token was properly saved to database
-  const savedUser = await User.findById(user._id);
-  console.log("📊 Verification data after save:");
-  console.log("Saved token:", savedUser.metadata?.emailVerificationToken);
-  console.log("Saved expiry:", savedUser.metadata?.emailVerificationExpires);
-  console.log(
-    "Token match:",
-    savedUser.metadata?.emailVerificationToken === hashedToken,
-  );
-=======
-    
-  // Store verification token and expiry explicitly
-  user.metadata = {
-    // ...user.metadata,
-    emailVerificationToken: hashedToken,
-    emailVerificationExpires: Date.now() + 24 * 60 * 60 * 1000 // 24 hours
-  };
-
-  
->>>>>>> df426982
-
-  await user.save();
-  console.log(user.metadata);
- 
+  console.log("✅ Saved user token info:");
+  console.log("Token:", user.metadata.emailVerificationToken);
+  console.log("Expires:", user.metadata.emailVerificationExpires);
+
   // Send verification email
   const verificationURL = `${req.protocol}://${req.get("host")}/api/v1/auth/verify-email/${verificationToken}`;
 
@@ -304,50 +268,23 @@
 });
 
 // Verify email
-<<<<<<< HEAD
 // Verify email
-export const verifyEmail = asyncHandler(async (req, res) => {
-  const { token } = req.params;
-
-  console.log("🔍 Incoming verification token:", token);
-
-  // Hash the token for comparison
-  const hashedToken = crypto.createHash("sha256").update(token).digest("hex");
-
-  console.log("🔍 Hashed token:", hashedToken);
-
-  // Find user with the verification token - debug the query separately
-  console.log("🔍 Searching for user with token:", hashedToken);
-
-  // Verify that the token exists in the database
-  const checkUser = await User.findOne({
-    "metadata.emailVerificationToken": hashedToken,
-  });
-
-  console.log("🔍 User found by token only:", checkUser ? "Yes" : "No");
-
-  // Verify that the expiration time is valid
-  const timeCheckUser = await User.findOne({
-    "metadata.emailVerificationExpires": { $gt: Date.now() },
-  });
-
-  console.log("🔍 User found by expiry only:", timeCheckUser ? "Yes" : "No");
-
-  // Now try the full query
-=======
 // Fix for verifyEmail function in auth.Controllers.js
 export const verifyEmail = asyncHandler(async (req, res) => {
   const { token } = req.params;
+
+  // Corrected the typo here
   console.log("🔍 Incoming verification token:", token);
 
   // Hash the token for comparison
   const hashedToken = crypto
     .createHash("sha256")
-    .update(token)
+    .update(token) // Using token directly from the request params
     .digest("hex");
 
-  // Perform actual user lookup with token
->>>>>>> df426982
+  console.log("🔍 Hashed token:", hashedToken);
+
+  // Find user with the verification token
   const user = await User.findOne({
     "metadata.emailVerificationToken": hashedToken,
     "metadata.emailVerificationExpires": { $gt: Date.now() },
@@ -356,18 +293,9 @@
   console.log("🔍 User found with both conditions:", user ? "Yes" : "No");
 
   if (!user) {
-<<<<<<< HEAD
-    console.log("❌ User not found or token expired");
+    console.log("User not found or token expired", hashedToken);
     throw new ApiError(400, "Invalid or expired verification token");
   }
-
-  console.log("✅ User found, verifying email for:", user.email);
-=======
-    console.log("User not found or token expired with hash:", hashedToken);
-    throw new ApiError(400, "Invalid or expired verification token");
-  }
-
->>>>>>> df426982
 
   // Update user status to active if pending
   if (user.status === "pending") {
@@ -697,8 +625,4 @@
       "User fetched successfully",
     ),
   );
-});
-
-
-
-
+});